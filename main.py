--- conflicted
+++ resolved
@@ -300,16 +300,12 @@
 
 @hydra.main(version_base=None, config_path="configs", config_name="site")
 def hydra_main(cfg: DictConfig):
-<<<<<<< HEAD
     data_dir = Path("data") / cfg.data_dir
     if not data_dir.exists():
         raise AssertionError(
             f"Data directory {cfg.data_dir} not found in `data`. Please specify the correct data directory in config."
         )
     extra_files = load_site_data(str(data_dir), site_data, by_uid)
-=======
-    extra_files = load_site_data(cfg.sitedata, site_data, by_uid)
->>>>>>> 074353cc
 
     if cfg.build:
         freezer.freeze()
