--- conflicted
+++ resolved
@@ -47,14 +47,9 @@
 
 <div class="row">
   <div class="col-md-7 col-sm-12 pr-5 lead">
-<<<<<<< HEAD
-    <p>Welcome to EMNLP2020!<br><br>
+    <p>Welcome to {{ config.name}}!<br><br>
       Here is how to use this website to find live events (at fixed times) plus pre-recorded talks you can watch
       anytime.
-=======
-    <p>Welcome to {{ config.name}}!<br><br>
-      Here is how to use this website to find live events (at fixed times) plus pre-recorded talks you can watch anytime.
->>>>>>> 074353cc
     </p>
     <dl>
       <dt>Schedule</dt>
@@ -96,13 +91,9 @@
       <dt> Help</dt>
       <dd> Look under <a class="text" href="about.html">Help</a> for FAQs and technical support.</dd>
       <dt> Social Media</dt>
-<<<<<<< HEAD
       <dd> Use the hashtag <span
-          style="font-weight: bold; font-family: 'Consolas', 'Deja Vu Sans Mono', 'Bitstream Vera Sans Mono', monospace;">#emnlp2020</span>
-      </dd>
-=======
-      <dd> Use the hashtag  <span style="font-weight: bold; font-family: 'Consolas', 'Deja Vu Sans Mono', 'Bitstream Vera Sans Mono', monospace;">{{ config.social_tag }}</span></dd>
->>>>>>> 074353cc
+          style="font-weight: bold; font-family: 'Consolas', 'Deja Vu Sans Mono', 'Bitstream Vera Sans Mono', monospace;">{{
+          config.social_tag }}</span></dd>
     </dl>
   </div>
   <!-- <div class="col-md-1"></div> -->
@@ -124,17 +115,15 @@
 </div>
 <br />
 
-<<<<<<< HEAD
 
-<p class="text-muted">{{ack_text | markdown }}</p>
-=======
 <a class="text-muted">
-  The <a href="https://github.com/entilzha/acl-miniconf">ACL2023 virtual conference website</a> uses <a href="https://github.com/Mini-Conf/Mini-Conf" >MiniConf</a> built by Hendrik Strobelt and Sasha Rush that
-  was extended by the amazing <a href="https://github.com/acl-org/acl-2020-virtual-conference" >ACL 2020</a> and <a href="https://github.com/acl-org/emnlp-2020-virtual-conference" >EMNLP2020</a> teams.
+  The <a href="https://github.com/entilzha/acl-miniconf">ACL2023 virtual conference website</a> uses <a
+    href="https://github.com/Mini-Conf/Mini-Conf">MiniConf</a> built by Hendrik Strobelt and Sasha Rush that
+  was extended by the amazing <a href="https://github.com/acl-org/acl-2020-virtual-conference">ACL 2020</a> and <a
+    href="https://github.com/acl-org/emnlp-2020-virtual-conference">EMNLP2020</a> teams.
 
-The ACL2023 infrastructure committee is very grateful to the
-<a href="static/pdf/volunteers.pdf" >volunteers</a> and contributors whose valuable contributions to building the virtual infrastructure made the conference possible.
->>>>>>> 074353cc
+  The ACL2023 infrastructure committee is very grateful to the
+  <a href="static/pdf/volunteers.pdf">volunteers</a> and contributors whose valuable contributions to building the
+  virtual infrastructure made the conference possible.
 
-
-{% endblock %}+  {% endblock %}