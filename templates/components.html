{% macro tabs(tab_group) -%}
<ul class="nav nav-pills justify-content-center">
  {% for tab in tab_group %}
  <li class="nav-item">
    <a class="nav-link {{tab[2]}}" data-toggle="tab" href="#tab-{{tab[0]}}" role="tab" aria-controls="nav-home"
      aria-selected="true">{{tab[1]}}
    </a>
  </li>
  {% endfor %}
</ul>
{%- endmacro %}

{% macro section(name) -%}
<div class="my-3"></div>
<div class="row p-4">
  <div class="col-12 bd-content">
    <h1 class="text-center">{{name}}</h1>
  </div>
</div>
{%- endmacro %}

{% macro subsection(name) -%}
<div class="row p-3">
  <div class="col-12 bd-content">
    <h3 class="text-center">{{name}}</h3>
  </div>
</div>
{%- endmacro %}

{% macro plenarysessiongroup(plenary_sessions) -%}
{% for plenary_session in plenary_sessions %}
<div class="row p-4">
  <div class="col-md-12">
    <div class="card p-3 shadow bg-light rounded">
<<<<<<< HEAD
        <div class="row">
          <div class="col-md-2 col-sm-5">
            {% if plenary_session.image_url is not none %}
            <img src="static/images/invited/{{plenary_session.image_url}}" width="100%" class="mt-3" />
            {% endif %}
=======
      <div class="row">
        <div class="col-md-2 col-sm-5">
          {% if plenary_session.image is not none %}
          <img src="static/images/invited/{{plenary_session.image}}" width="100%" class="mt-3" />
          {% endif %}
        </div>
        <div class="col-md-10 col-sm-6">
          <div class="m-3 text-muted">
            <h4>
              <a href="plenary_session_{{plenary_session.id}}.html" class="main-title">
                {{plenary_session.title}}
              </a>
            </h4>
>>>>>>> d0f3c41a
          </div>

          {% if plenary_session.presenter != none %}
          <div class="m-3 text-muted">
            <span class="card-title h3">
              {{plenary_session.presenter}}
              {% if plenary_session.institution != none %}
              / {{plenary_session.institution}}
              {% endif %}
            </span>
          </div>
          {% endif %}

          {% for session in plenary_session.sessions %}
          <div class="m-3 text-muted">
            {{session.session}}
            <span class="session_times">{{session.time_string}}</span>
            {% if plenary_session.presentation_id or session.presentation_id %}
            [<a href="plenary_session_{{plenary_session.id}}.html" class="card-link">Watch video</a>]
            {% else %}
            [<a href="livestream.html" class="card-link">Join Livestream</a>]
            {% endif %}
          </div>
          {% endfor %}

          {% if plenary_session.abstract != none %}
          <div class="m-3">
            {{plenary_session.abstract|markdown}}
          </div>
          {% endif %}
        </div>
      </div>
    </div>
  </div>
</div>
{% endfor %}
{%- endmacro %}

{% macro organizergroup(committee) -%}
{% for role in committee %}
<h4>{{ role }}</h4>
<div class="row mb-5 mt-3">
  {% for member in committee[role] %}
  <div class="col-md-3 col-xs-6">
    <div class="card text-center shadow p-3 bg-light rounded h-100">
      <div class="text-muted">
        <img src="{{ member.image or " static/images/committee/placeholder.png" }}" class="rounded mx-auto my-3"
          style="height: 150px;" />
        <h5 class="card-title" align="center">{{member.name}}</h5>
        <div>
          <h6 class="card-subtitle text-muted">
            {{member.aff}}
          </h6>
        </div>
      </div>
    </div>
  </div>
  {% endfor %}
</div>
{% endfor %}
{%- endmacro %}

{% macro faqgroup(FAQ) -%}
{% for section in FAQ %}
{{ subsection(section.Section) }}

{% set rowloop = loop.index %}
{% for qa in section.QA %}
<div class="row">
  <div class="col-12" id="accordionExample">
    <div class="card m-2">
      <div class="card-header">
        <a class="" href="#" data-toggle="collapse" data-target="#collapse{{rowloop}}-{{loop.index}}"
          aria-expanded="true" aria-controls="collapse{{rowloop}}-{{loop.index}}">
          {{qa.Question}}
        </a>
      </div>
      <div id="collapse{{rowloop}}-{{loop.index}}" class="collapse" aria-labelledby="headingOne"
        data-parent="#accordionExample">
        <div class="card-body">
          <div>{{qa.Answer|markdown}}</div>
        </div>
      </div>
    </div>
  </div>
</div>
{% endfor %}
{% endfor %}
{%- endmacro %}

{% macro highlightgroup(papers, id) -%}
<div class="row my-auto mx-auto">
  <div id="carouselExample{{id}}" class="carousel slide d-none d-md-block" data-interval="false">
    <div class="carousel-inner cards" role="listbox">
      {% for openreview in papers %}
      {% if loop.index % 3 == 1 %}
      <div class="carousel-item {% if loop.index == 1%} active{% endif %}">
        {% endif %}
        <div class="col-md-4 col-xs-6 fluid">
          <div class="pp-card">
            <div class="pp-card-header">
              <a href="paper_{{openreview.id}}.html" class="text-muted">
                <h5 class="card-title" align="center">
                  {{openreview.content.title}}
                </h5>
              </a>
              <h6 class="card-subtitle text-muted" align="center">
                {% for a in openreview.content.authors %}
                {{a}},
                {% endfor %}
              </h6>
              <center>
                <img class="cards_img lazy-load-img" src="{{openreview.card_image_path}}"
                  onerror="javascript:this.onerror=null;this.src=''" width="80%" />
              </center>
            </div>
          </div>
        </div>
        {% if loop.index % 3 == 0 or loop.index == loop.length %}
      </div>
      {% endif %}
      {% endfor %}
    </div>
    <a class="carousel-control-prev" href="#carouselExample{{id}}" role="button" data-slide="prev">
      <span class="carousel-control-prev-icon" aria-hidden="true"></span>
      <span class="sr-only">Previous</span>
    </a>
    <a class="carousel-control-next" href="#carouselExample{{id}}" role="button" data-slide="next">
      <span class="carousel-control-next-icon" aria-hidden="true"></span>
      <span class="sr-only">Next</span>
    </a>
  </div>
</div>
{%- endmacro %}

{% macro workshopgroup(workshops) -%}
<div class="cards row">
  {% for workshop in workshops %}
  <div class="col-md-6 col-sm-12 p-3">
    <div class="card p-3 shadow p-3 mb-5 bg-light rounded"
      style="box-shadow: 2px 2px 2px 1px rgba(0, 0, 0, 0.2); height:100%;">

      <div class="m-3 text-muted text-center">
        <h4>
          <a href="workshop_{{workshops[workshop].id}}.html" class="main-title">
            {{workshops[workshop].short_name}}
          </a>
        </h4>
      </div>

      <div class="m-3 text-muted text-center">
        <span class="card-title h3">
          {{ workshops[workshop].description }}
        </span>
      </div>

      <!-- not working right now-->
      <!-- {% for session in workshop.blocks %}
      <div class="m-3 text-center">
        {{session.session}}
        <span class="session_times">{{session.time_string}}</span>
      </div>
      <div class="text-center text-muted text-monospace">
        <div class="paper-cal-links">
          <img src="static/images/calendar.svg" class="paper-detail-calendar" height="24px">
          <span id="session-cal-link-{{ workshop.id }}-{{loop.index}}"></span>
        </div>
      </div>
      {% endfor %} -->
    </div>
  </div>
  {% endfor %}
</div>

<script src="static/js/add-to-calendar.js"></script>
<script>

  let ouicalData;
  let targetNode;
  let calendarNodeInner;
  let calendarNodeSpan;
  let parser = new DOMParser();
  let calendarNames = Array("google", "off365", "outlook", "ical");

  {% for workshop in workshops %}
  {% for session in workshop.blocks %}
  // create a calendar by hand
  ouicalData = addToCalendarData({
    options: {
      class: 'my-class',
      id: 'my-id'                               // If you don't pass an id, one will be generated for you.
    },
    data: {
      title: '{{ title }}'.replace("#", " "),

      // Event start date
      start: new Date("{{session.start_time}}"),
      end: new Date("{{session.end_time}}"),
      // duration: 120,                           // Event duration (IN MINUTES)
      // allday: true,														// Override end time, duration and timezone, triggers 'all day'

      // Event timezone. Will convert the given time to that zone
      timezone: 'UTC',
        // Event Address
        {% if session.link %}
  address: '{{session.link}}',
    {% endif %}

  // Event Description
  // NOTE: Cannot use abstract because of it is multi-line. Need to format it.
  description: 'https://virtual.2020.emnlp.org/workshop_{{ workshop.id }}.html'
      }
    });

  targetNode = document.querySelector('#session-cal-link-{{ workshop.id }}-{{ loop.index }}');
  for (const name of calendarNames) {
    calendarNodeInner = parser.parseFromString(ouicalData[name], "text/html");
    calendarNodeSpan = document.createElement("span");
    calendarNodeSpan.setAttribute("style", "padding: 2px");
    calendarNodeSpan.appendChild(document.createTextNode("["));
    calendarNodeSpan.appendChild(calendarNodeInner.getElementsByTagName("a")[0]);
    calendarNodeSpan.appendChild(document.createTextNode("]"));
    targetNode.appendChild(calendarNodeSpan);
  }
  {% endfor %}
  {% endfor %}
</script>

{%- endmacro %}

{% macro tutorialgroup(tutorials) -%}
<div class="cards row">
  {% for tutorial_key in tutorials %}
  {% set tutorial = tutorials[tutorial_key] %}
  <div class="col-md-6 col-sm-12 p-3">
    <div class="card p-3 shadow p-3 mb-5 bg-light rounded"
      style="box-shadow: 2px 2px 2px 1px rgba(0, 0, 0, 0.2); height:100%;">

      <div class="m-3 text-muted text-center">
        <h4>
          <a href="tutorial_{{tutorial.id}}.html" class="main-title">
            <!--{{tutorial.id}}: {{tutorial.title}}-->
            {{tutorial.title}}
          </a>
        </h4>
      </div>

<<<<<<< HEAD
          <div class="m-3 text-muted text-center">
            <span class="card-title h3">
              {{ ', '.join(tutorial.organizers) }}
            </span>
          </div>
        <div class="mx-4 text-left card-subtitle">


          <div class="m-3 text-center">
            {{tutorial.start_time.strftime('%A, %B %d %H:%M')}}
            <span class="session_times">{{session.time_string}}</span>
          </div>
          <div class="text-center text-muted text-monospace">
            <div class="paper-cal-links">
              <img src="static/images/calendar.svg" class="paper-detail-calendar" height="24px">
              <span id="session-cal-link-{{ tutorial.id }}-{{loop.index}}"></span>
            </div>
=======
      <div class="m-3 text-muted text-center">
        <span class="card-title h3">
          {{ tutorial.organizers }}
        </span>
      </div>
      <div class="mx-4 text-left card-subtitle">


        {% for session in tutorial.blocks %}
        <div class="m-3 text-center">
          {{session.session}}
          <span class="session_times">{{session.time_string}}</span>
        </div>
        <div class="text-center text-muted text-monospace">
          <div class="paper-cal-links">
            <img src="static/images/calendar.svg" class="paper-detail-calendar" height="24px">
            <span id="session-cal-link-{{ tutorial.id }}-{{loop.index}}"></span>
>>>>>>> d0f3c41a
          </div>
        </div>
        {% endfor %}
      </div>
    </div>
  </div>
  {% endfor %}
</div>

<script src="static/js/add-to-calendar.js"></script>
<script>

  let ouicalData;
  let targetNode;
  let calendarNodeInner;
  let calendarNodeSpan;
  let parser = new DOMParser();
  let calendarNames = Array("google", "off365", "outlook", "ical");

<<<<<<< HEAD
  {% for tutorial_key in tutorials %}
    {% set tutorial = tutorials[tutorial_key] %}
      // create a calendar by hand
      ouicalData = addToCalendarData({
        options: {
          class: 'my-class',
          id: 'my-id'                               // If you don't pass an id, one will be generated for you.
        },
        data: {
          title: '{{ tutorial.title }}'.replace("#", " "),

          // Event start date
          start: new Date("{{tutorial.start_time.isoformat()}}"),
          end: new Date("{{tutorial.end_time.isoformat()}}"),
          // duration: 120,                           // Event duration (IN MINUTES)
          // allday: true,														// Override end time, duration and timezone, triggers 'all day'

          // Event timezone. Will convert the given time to that zone
          timezone: 'UTC',
          // Event Address
          {% if tutorial.link %}
            address: '{{tutorial.link}}',
          {% endif %}
=======
  {% for tutorial in tutorials %}
  {% for session in tutorial.blocks %}
  // create a calendar by hand
  ouicalData = addToCalendarData({
    options: {
      class: 'my-class',
      id: 'my-id'                               // If you don't pass an id, one will be generated for you.
    },
    data: {
      title: '{{ title }}'.replace("#", " "),

      // Event start date
      start: new Date("{{session.start_time_string}}"),
      end: new Date("{{session.end_time_string}}"),
      // duration: 120,                           // Event duration (IN MINUTES)
      // allday: true,														// Override end time, duration and timezone, triggers 'all day'

      // Event timezone. Will convert the given time to that zone
      timezone: 'UTC',
          // Event Address
          {% if session.link %}
  address: '{{session.link}}',
    {% endif %}
>>>>>>> d0f3c41a

  // Event Description
  // NOTE: Cannot use abstract because of it is multi-line. Need to format it.
  description: 'https://virtual.2020.emnlp.org/tutorial_{{ tutorial.id }}.html'
        }
      });
<<<<<<< HEAD
      targetNode = document.querySelector('#session-cal-link-{{ tutorial.id | replace(",","\\\\,") }}-{{ loop.index }}');
      for (const name of calendarNames) {
        calendarNodeInner = parser.parseFromString(ouicalData[name], "text/html");
        calendarNodeSpan = document.createElement("span");
        calendarNodeSpan.setAttribute("style", "padding: 2px");
        calendarNodeSpan.appendChild(document.createTextNode("["));
        calendarNodeSpan.appendChild(calendarNodeInner.getElementsByTagName("a")[0]);
        calendarNodeSpan.appendChild(document.createTextNode("]"));
        targetNode.appendChild(calendarNodeSpan);
      }
=======
  targetNode = document.querySelector('#session-cal-link-{{ tutorial.id | replace(",","\\\\,") }}-{{ loop.index }}');
  for (const name of calendarNames) {
    calendarNodeInner = parser.parseFromString(ouicalData[name], "text/html");
    calendarNodeSpan = document.createElement("span");
    calendarNodeSpan.setAttribute("style", "padding: 2px");
    calendarNodeSpan.appendChild(document.createTextNode("["));
    calendarNodeSpan.appendChild(calendarNodeInner.getElementsByTagName("a")[0]);
    calendarNodeSpan.appendChild(document.createTextNode("]"));
    targetNode.appendChild(calendarNodeSpan);
  }
  {% endfor %}
>>>>>>> d0f3c41a
  {% endfor %}
</script>

{%- endmacro %}


<!-- WIP (do not use) -->
{% macro socialeventgroup(social_events) -%}
{% for social_event in social_events %}
<div class="row p-4">
  <div class="col-md-12">
    <div class="card p-3 shadow bg-light rounded">
      <div class="row">
        <div class="col-md-2 col-sm-5">
          <img src="{{social_event.image}}" width="100%" class="mt-3" />
        </div>
        <div class="col-md-10 col-sm-6">
          <div class="m-3 text-muted">
            <h4>
              <a href="social_event_{{social_event.id}}.html" class="main-title">
                {{social_event.title}}
              </a>
            </h4>
          </div>

          <h6 class="text-muted font-italic">
            {{social_event.organizers.members|join(" & ")}}
            {% if social_event.organizers.website %}
            <br>
            (<a href="{{social_event.organizers.website}}">{{social_event.organizers.website}}</a>)
            {% endif %}
          </h6>

          {% for session in social_event.sessions %}
          <div class="m-3 text-muted">
            {{session.session}}
            <span class="session_times">{{session.time_string}}</span>
            {% if session.link %}
            <a href="{{session.link}}" class="card-link" target="_blank">
              <!--
                <img
                    src="static/images/zoom-icon.png"
                    height="24px"
                    alt="Join Zoom Meeting"
                    title="Join Zoom Meeting"
                >
                -->
              [Join Zoom Meeting]
            </a>
            {% endif %}
          </div>
          {% endfor %}

        </div>
      </div>
    </div>
  </div>
</div>
{% endfor %}
{%- endmacro %}

{% macro live_sessions(events, title, url, is_plenary) -%}
{% for event in events %}
<div class="text-center text-muted text-monospace">
  <div class="paper-session-times">
    <span>{{event.session}}: {{event.track}} ({{event.type}})</span>
    <div>Conference Room: {{ event.room }} </div>
    <div>Conference Time: {{ event.conference_datetime }} (America/Toronto)</div>
    <div>Global Time: {{ event.day }}, <span class="session_times">{{event.session}} {{event.time_string}}</span></div>

    {% if event.link %}
    <a href="{{session.link}}" class="card-link" target="_blank">
      {% if event.session_type == "gather" %}
      [Join Gather Meeting]
      {% else %}
      [Join Zoom Meeting]
      {% endif %}
    </a>
    {% endif %}

    <!--
  {% if is_plenary %}
    <a href="livestream.html"   class="card-link">
    [Livestream]
    </a>
  {% endif %}
  -->
  </div>
</div>

<div class="text-center text-muted text-monospace">
  <div class="paper-cal-links">
    <img src="static/images/calendar.svg" class="paper-detail-calendar" height="24px">
    <span id="session-cal-link-{{loop.index}}"></span>
  </div>
</div>
{% endfor %}

<script src="static/js/add-to-calendar.js"></script>
<script>

  let ouicalData;
  let targetNode;
  let calendarNodeInner;
  let calendarNodeSpan;
  let parser = new DOMParser();
  let calendarNames = Array("google", "off365", "outlook", "ical");

  {% for event in events %}
  // create a calendar by hand
  ouicalData = addToCalendarData({
    options: {
      class: 'my-class',
      id: 'my-id'                               // If you don't pass an id, one will be generated for you.
    },
    data: {
      title: '{{ title }}'.replace("#", " "),

      // Event start date
      start: new Date("{{event.start_time_string}}"),
      end: new Date("{{event.end_time_string}}"),
      // duration: 120,                           // Event duration (IN MINUTES)
      // allday: true,														// Override end time, duration and timezone, triggers 'all day'

      // Event timezone. Will convert the given time to that zone
      timezone: 'UTC',
        // Event Address
        {% if event.link %}
  address: '{{session.link}}',
    {% endif %}

  // Event Description
  // NOTE: Cannot use abstract because of it is multi-line. Need to format it.
  description: '{{ url }}'
      }
    });

  targetNode = document.querySelector('#session-cal-link-{{ loop.index }}');
  for (const name of calendarNames) {
    calendarNodeInner = parser.parseFromString(ouicalData[name], "text/html");
    calendarNodeSpan = document.createElement("span");
    calendarNodeSpan.setAttribute("style", "padding: 2px");
    calendarNodeSpan.appendChild(document.createTextNode("["));
    calendarNodeSpan.appendChild(calendarNodeInner.getElementsByTagName("a")[0]);
    calendarNodeSpan.appendChild(document.createTextNode("]"));
    targetNode.appendChild(calendarNodeSpan);
  }
  {% endfor %}
</script>
{%- endmacro %}

{% macro calendar_scripts() -%}
<link rel="stylesheet" href="https://cdn.jsdelivr.net/npm/fullcalendar/main.css" crossorigin="anonymous">
<script src="https://cdn.jsdelivr.net/npm/fullcalendar/main.min.js" crossorigin="anonymous"></script>
{%- endmacro %}<|MERGE_RESOLUTION|>--- conflicted
+++ resolved
@@ -32,27 +32,11 @@
 <div class="row p-4">
   <div class="col-md-12">
     <div class="card p-3 shadow bg-light rounded">
-<<<<<<< HEAD
         <div class="row">
           <div class="col-md-2 col-sm-5">
             {% if plenary_session.image_url is not none %}
             <img src="static/images/invited/{{plenary_session.image_url}}" width="100%" class="mt-3" />
             {% endif %}
-=======
-      <div class="row">
-        <div class="col-md-2 col-sm-5">
-          {% if plenary_session.image is not none %}
-          <img src="static/images/invited/{{plenary_session.image}}" width="100%" class="mt-3" />
-          {% endif %}
-        </div>
-        <div class="col-md-10 col-sm-6">
-          <div class="m-3 text-muted">
-            <h4>
-              <a href="plenary_session_{{plenary_session.id}}.html" class="main-title">
-                {{plenary_session.title}}
-              </a>
-            </h4>
->>>>>>> d0f3c41a
           </div>
 
           {% if plenary_session.presenter != none %}
@@ -300,7 +284,6 @@
         </h4>
       </div>
 
-<<<<<<< HEAD
           <div class="m-3 text-muted text-center">
             <span class="card-title h3">
               {{ ', '.join(tutorial.organizers) }}
@@ -318,25 +301,6 @@
               <img src="static/images/calendar.svg" class="paper-detail-calendar" height="24px">
               <span id="session-cal-link-{{ tutorial.id }}-{{loop.index}}"></span>
             </div>
-=======
-      <div class="m-3 text-muted text-center">
-        <span class="card-title h3">
-          {{ tutorial.organizers }}
-        </span>
-      </div>
-      <div class="mx-4 text-left card-subtitle">
-
-
-        {% for session in tutorial.blocks %}
-        <div class="m-3 text-center">
-          {{session.session}}
-          <span class="session_times">{{session.time_string}}</span>
-        </div>
-        <div class="text-center text-muted text-monospace">
-          <div class="paper-cal-links">
-            <img src="static/images/calendar.svg" class="paper-detail-calendar" height="24px">
-            <span id="session-cal-link-{{ tutorial.id }}-{{loop.index}}"></span>
->>>>>>> d0f3c41a
           </div>
         </div>
         {% endfor %}
@@ -356,7 +320,6 @@
   let parser = new DOMParser();
   let calendarNames = Array("google", "off365", "outlook", "ical");
 
-<<<<<<< HEAD
   {% for tutorial_key in tutorials %}
     {% set tutorial = tutorials[tutorial_key] %}
       // create a calendar by hand
@@ -380,49 +343,12 @@
           {% if tutorial.link %}
             address: '{{tutorial.link}}',
           {% endif %}
-=======
-  {% for tutorial in tutorials %}
-  {% for session in tutorial.blocks %}
-  // create a calendar by hand
-  ouicalData = addToCalendarData({
-    options: {
-      class: 'my-class',
-      id: 'my-id'                               // If you don't pass an id, one will be generated for you.
-    },
-    data: {
-      title: '{{ title }}'.replace("#", " "),
-
-      // Event start date
-      start: new Date("{{session.start_time_string}}"),
-      end: new Date("{{session.end_time_string}}"),
-      // duration: 120,                           // Event duration (IN MINUTES)
-      // allday: true,														// Override end time, duration and timezone, triggers 'all day'
-
-      // Event timezone. Will convert the given time to that zone
-      timezone: 'UTC',
-          // Event Address
-          {% if session.link %}
-  address: '{{session.link}}',
-    {% endif %}
->>>>>>> d0f3c41a
 
   // Event Description
   // NOTE: Cannot use abstract because of it is multi-line. Need to format it.
   description: 'https://virtual.2020.emnlp.org/tutorial_{{ tutorial.id }}.html'
         }
       });
-<<<<<<< HEAD
-      targetNode = document.querySelector('#session-cal-link-{{ tutorial.id | replace(",","\\\\,") }}-{{ loop.index }}');
-      for (const name of calendarNames) {
-        calendarNodeInner = parser.parseFromString(ouicalData[name], "text/html");
-        calendarNodeSpan = document.createElement("span");
-        calendarNodeSpan.setAttribute("style", "padding: 2px");
-        calendarNodeSpan.appendChild(document.createTextNode("["));
-        calendarNodeSpan.appendChild(calendarNodeInner.getElementsByTagName("a")[0]);
-        calendarNodeSpan.appendChild(document.createTextNode("]"));
-        targetNode.appendChild(calendarNodeSpan);
-      }
-=======
   targetNode = document.querySelector('#session-cal-link-{{ tutorial.id | replace(",","\\\\,") }}-{{ loop.index }}');
   for (const name of calendarNames) {
     calendarNodeInner = parser.parseFromString(ouicalData[name], "text/html");
@@ -433,8 +359,6 @@
     calendarNodeSpan.appendChild(document.createTextNode("]"));
     targetNode.appendChild(calendarNodeSpan);
   }
-  {% endfor %}
->>>>>>> d0f3c41a
   {% endfor %}
 </script>
 
